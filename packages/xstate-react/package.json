--- conflicted
+++ resolved
@@ -81,15 +81,9 @@
     "jsdom": "^14.0.0",
     "jsdom-global": "^3.0.2",
     "lerna-alias": "3.0.3-0",
-<<<<<<< HEAD
     "react": "18.0.0-rc.0-next-811634762-20220110",
     "react-dom": "18.0.0-rc.0-next-811634762-20220110",
-    "rollup": "^2.35.1",
-=======
-    "react": "^16.12.0",
-    "react-dom": "^16.12.0",
     "rollup": "^2.69.0",
->>>>>>> fd69727f
     "rollup-plugin-replace": "^2.2.0",
     "rollup-plugin-terser": "^5.1.2",
     "rollup-plugin-typescript2": "^0.30.0",
